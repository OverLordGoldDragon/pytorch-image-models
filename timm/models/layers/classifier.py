--- conflicted
+++ resolved
@@ -5,57 +5,33 @@
 from torch import nn as nn
 from torch.nn import functional as F
 
-<<<<<<< HEAD
-from .adaptive_avgmax_pool import (SelectAdaptivePool1d,
-                                   SelectAdaptivePool2d,
-                                   SelectAdaptivePool3d)
-from .linear import Linear
-=======
 from .adaptive_avgmax_pool import SelectAdaptivePool2d
->>>>>>> b669f4a5
 
 
-def _create_pool(num_features, num_classes, pool_type='avg', use_conv=False, dims=2):
+def _create_pool(num_features, num_classes, pool_type='avg', use_conv=False):
     flatten_in_pool = not use_conv  # flatten when we use a Linear layer after pooling
     if not pool_type:
         assert num_classes == 0 or use_conv,\
             'Pooling can only be disabled if classifier is also removed or conv classifier is used'
         flatten_in_pool = False  # disable flattening if pooling is pass-through (no pooling)
-    fn = (SelectAdaptivePool1d, SelectAdaptivePool2d, SelectAdaptivePool3d
-          )[dims - 1]
-    global_pool = fn(pool_type=pool_type, flatten=flatten_in_pool)
+    global_pool = SelectAdaptivePool2d(pool_type=pool_type, flatten=flatten_in_pool)
     num_pooled_features = num_features * global_pool.feat_mult()
     return global_pool, num_pooled_features
 
 
-def _create_fc(num_features, num_classes, use_conv=False, dims=2):
+def _create_fc(num_features, num_classes, use_conv=False):
     if num_classes <= 0:
         fc = nn.Identity()  # pass-through (no classifier)
     elif use_conv:
-        fn = (None, nn.Conv2d, nn.Conv3d)[dims - 1]
-        fc = fn(num_features, num_classes, 1, bias=True)
+        fc = nn.Conv2d(num_features, num_classes, 1, bias=True)
     else:
-<<<<<<< HEAD
-        # NOTE: using my Linear wrapper that fixes AMP + torchscript casting issue
-        if num_classes == 2:
-            fc = Linear(num_features, 1, bias=True)
-        else:
-            fc = Linear(num_features, num_classes, bias=True)
-=======
         fc = nn.Linear(num_features, num_classes, bias=True)
->>>>>>> b669f4a5
     return fc
 
 
-def create_classifier(num_features, num_classes, pool_type='avg', use_conv=False,
-                      include_classifier=True, dims=2):
-    global_pool, num_pooled_features = _create_pool(
-        num_features, num_classes, pool_type, use_conv=use_conv, dims=dims)
-    if include_classifier:
-        fc = _create_fc(num_pooled_features, num_classes, use_conv=use_conv,
-                        dims=dims)
-    else:
-        fc = None
+def create_classifier(num_features, num_classes, pool_type='avg', use_conv=False):
+    global_pool, num_pooled_features = _create_pool(num_features, num_classes, pool_type, use_conv=use_conv)
+    fc = _create_fc(num_pooled_features, num_classes, use_conv=use_conv)
     return global_pool, fc
 
 
